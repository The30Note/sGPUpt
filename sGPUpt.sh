#!/bin/bash
LANG=en_US.UTF-8

version=0.1.0
author=lexi-src
tool=sGPUpt

#TODO: add keys and codes into associative array
PURPLE=$(tput setaf 5)
BLUE=$(tput setaf 4)
CYAN=$(tput setaf 6)
GREEN=$(tput setaf 2)
YELLOW=$(tput setaf 3)
RED=$(tput setaf 1)
WHITE=$(tput setaf 8)
BLACK=$(tput setaf 0)
DEFAULT=$(tput sgr0)

WHITEBG=$(tput smso)
RESETBG=$(tput sgr0)
UNDERLINE=$(tput smul)

#deprecated
#BLINKYELLOW='\033[1;33m\033[5;33m'
#BLINKRED='\033[0;31m\033[5;31m'

# Main Vars
VMName=$1
GPUType=${2^^}

# Network Vars
netName="default"
netPath="/tmp/$netName.xml"

# Storage Vars
DefaultDiskSize="128"
DiskPath="/etc/sGPUpt/qemu-images"
ISOPath="/etc/sGPUpt/iso/"
#DiskPath=/home/$SUDO_USER/Documents/qemu-images
#ISOPath=/home/$SUDO_USER/Documents/iso/

# Hooks Vars
pHookVM="/etc/libvirt/hooks/qemu.d/$VMName"
fHook="/etc/libvirt/hooks/qemu"
fHookStart="/etc/libvirt/hooks/qemu.d/$VMName/prepare/begin/start.sh"
fHookEnd="/etc/libvirt/hooks/qemu.d/$VMName/release/end/stop.sh"

# Compile Vars
qemuBranch="v7.2.0"
qemuDir="/etc/sGPUpt/qemu-emulator"
edkBranch="edk2-stable202211"
edkDir="/etc/sGPUpt/edk-compile"

logFile="/home/$SUDO_USER/Desktop/sGPUpt.log"
tab="$(printf '\t')"
virtIO_url="https://fedorapeople.org/groups/virt/virtio-win/direct-downloads/stable-virtio/virtio-win.iso"

function header(){
  #TODO: parameterize offset width
  url="https://github.com/$author/$tool/issues"
  printf "\n"
  printf "#%.0s" {1..61}
  printf "\n# ${RED}♥${DEFAULT} %s ${RED}♥${DEFAULT}%30s %14s#\n" "$tool made by $author"
  printf "# Report issues @ %s %14s#" "$url"
  printf "\n"
  printf "#%.0s" {1..61}
  printf "\n"
}
function logger(){
  pref="[sGPUpt]"
  case "$1" in
    success)
      flag=INFO
      col=GREEN
      ;;
    info)
      flag=INFO
      col=YELLOW
      ;;
    warn)
      flag=WARN
      col=YELLOW
      ;;
    error)
      flag=ERROR
      col=RED
      ;;
  esac
  printf "%s${!col}[%s]${DEFAULT} %s\n" "$pref" $flag "$2"
  [[ "$1" == "error" ]] && exit 1
}

function main()
{
  if [[ ! $(whoami) = "root" ]]; then
    logger error "This script requires root privileges!"
  elif [[ -z $VMName ]] || [[ -z $GPUType ]] || [[ $GPUType != @("NVIDIA"|"AMD") ]]; then
    logger error "Usage: sudo ./sGPUpt.sh \"{VM-Name}\" <NVIDIA|AMD>"
  elif [[ $VMName = *" "* ]]; then
    logger error "Your machine's name cannot contain the character: ' '"
  elif [[ $VMName = *"/"* ]]; then
    logger error "Your machine's name cannot contain the character: '/'"
  elif [[ -z $(grep -E -m 1 "svm|vmx" /proc/cpuinfo) ]]; then
    logger error "This system doesn't support virtualization, please enable it then run this script again!"
  elif [[ ! -d /sys/firmware/efi ]]; then
    logger error "This system isn't installed in UEFI mode!"
  elif [[ -z $(ls -A /sys/class/iommu/) ]]; then
    logger error "This system doesn't support IOMMU, please enable it then run this script again!"
  fi

  header

  # Start logging
  > $logFile

  # Call Funcs
  QuerySysInfo
  InstallPackages
  SecurityChecks
  CompileChecks
  SetupLibvirt
  SetupHooks
  CreateVM

  # End Information
  logger info "Add your desired OS, then start your VM with Virt Manager or 'sudo virsh start'"

  # NEEDED TO FIX DEBIAN-BASED DISTROS USING VIRT-MANAGER
  if [[ $firstInstall == "true" ]]; then
    read -p "$(logger info "A reboot is required for this distro, reboot now? [Y/n]: ")" CHOICE
    case "$CHOICE" in
	    y|Y) reboot ;;
	    "") reboot ;;
    esac
  fi
}

function InstallPackages()
{
  source /etc/os-release
  arch_depends=(
    "qemu-base"
    "virt-manager"
    "virt-viewer"
    "dnsmasq"
    "vde2"
    "bridge-utils"
    "openbsd-netcat"
    "libguestfs"
    "swtpm"
    "git"
    "make"
    "ninja"
    "nasm"
    "iasl"
    "pkg-config"
    "spice-protocol"
  )
  alma_depends=(
    "qemu-kvm"
    "virt-manager"
    "virt-viewer"
    "virt-install"
    "libvirt-daemon-config-network"
    "libvirt-daemon-kvm"
    "swtpm"
    "git"
    "make"
    "gcc"
    "g++"
    "ninja-build"
    "nasm"
    "iasl"
    "libuuid-devel"
    "glib2-devel"
    "pixman-devel"
    "spice-protocol"
  )
  fedora_depends=(
    "qemu-kvm"
    "virt-manager"
    "virt-viewer"
    "virt-install"
    "libvirt-daemon-config-network"
    "libvirt-daemon-kvm"
    "swtpm"
    "g++"
    "ninja-build"
    "nasm"
    "iasl"
    "libuuid-devel"
    "glib2-devel"
    "pixman-devel"
    "spice-protocol"
    "spice-server-devel"
  )
  debian_depends=(
    "qemu-kvm"
    "virt-manager"
    "virt-viewer"
    "libvirt-daemon-system"
    "libvirt-clients"
    "bridge-utils"
    "swtpm"
    "mesa-utils"
    "git"
    "ninja-build"
    "nasm"
    "iasl"
    "pkg-config"
    "libglib2.0-dev"
    "libpixman-1-dev"
    "meson"
    "build-essential"
    "uuid-dev"
    "python-is-python3"
    "libspice-protocol-dev"
  )
  ubuntu_version=("22.04" "22.10")
  mint_version=("21.1")
  pop_version=("22.04")
  alma_version=("9.1")
  fedora_version=("36" "37")
  local re="\\b$VERSION_ID\\b"

  # Which Distro
  if [[ -e /etc/arch-release ]]; then
    yes | pacman -S --needed "${arch_depends[@]}" >> $logFile 2>&1
  elif [[ -e /etc/debian_version ]]; then
    if [[ $NAME == "Ubuntu" ]] && [[ ! ${ubuntu_version[*]} =~ $re ]]; then
      logger error "This script is only verified to work on $NAME Version $(printf "%s " "${ubuntu_version[@]}")"
    elif [[ $NAME == "Linux Mint" ]] && [[ ! ${mint_version[*]} =~ $re ]]; then
      logger error "This script is only verified to work on $NAME Version $(printf "%s " "${mint_version[@]}")"
    elif [[ $NAME == "Pop!_OS" ]] && [[ ${pop_version[*]} =~ $re ]]; then
      logger error "This script is only verified to work on $NAME Version $(printf "%s " "${pop_version[@]}")"
    fi

    apt install -y "${debian_depends[@]}" >> $logFile 2>&1

  elif [[ -e /etc/system-release ]]; then
    if [[ $NAME == "AlmaLinux" ]] && [[ ${alma_version[*]} =~ $re ]]; then
      logger error "This script is only verified to work on $NAME Version $(printf "%s " "${alma_version[@]}")"
    elif [[ $NAME =~ "Fedora" ]] && [[ ${fedora_version[*]} =~ $re ]]; then
      logger error "This script is only verified to work on Fedora Versions $(printf "%s " "${fedora_version[@]}")"
    fi

    if [[ $NAME == "AlmaLinux" ]]; then
      dnf --enablerepo=crb install -y "${alma_depends[@]}" >> $logFile 2>&1
    elif [[ $NAME =~ "Fedora" ]]; then
      dnf install -y "${fedora_depends[@]}" >> $logFile 2>&1
    fi
  else
    logger error "Cannot find distro!"
  fi

  # Fedora and Alma don't have libvirt-qemu for some reason?
  case "$NAME" in
	  Fedora|AlmaLinux) groupName=$SUDO_USER ;;
	  *) groupName="libvirt-qemu" ;;
  esac

  # If dir doesn't exist then create it
  if [[ ! -e $ISOPath ]]; then
    mkdir -p $ISOPath >> $logFile 2>&1
  fi

  # Download VirtIO Drivers
  if [[ ! -e $ISOPath/virtio-win.iso ]]; then
    logger info "Downloading VirtIO Drivers ISO..."
    wget -P $ISOPath "$virtIO_url" 2>&1 | grep -i "error" >> $logFile 2>&1
  fi
}

function SecurityChecks()
{
  ############################################################################################
  #                                                                                          #
  # Disabling security for virtualization generally isn't a smart idea but since this script #
  # targets home systems it's well worth the trade-off to disable security for ease of use.  #
  #                                                                                          #
  ############################################################################################
  local armor="/etc/apparmor.d/usr/sbin.libvirtd"
  # Disable AppArmor
  if [[ $NAME == @("Ubuntu"|"Pop!_OS"|"Linux Mint") ]] && [[ ! -e /etc/apparmor.d/disable/usr.sbin.libvirtd ]]; then
    firstInstall="true" # NEEDED TO FIX DEBIAN-BASED DISTROS USING VIRT-MANAGER
    logger info "Disabling AppArmor permanently for this distro"
    ln -s "$armor" /etc/apparmor.d/disable/ >> $logFile 2>&1
    apparmor_parser -R "$armor" >> $logFile 2>&1
  fi

  # Disable SELinux
  local se_config="/etc/selinux/config"
  if [[ $NAME =~ "Fedora" ]] || [[ $NAME == "AlmaLinux" ]]; then
    source "$se_config"
    if [[ $SELINUX == "enforcing" ]]; then
      logger info "Disabling SELinux permanently for this distro"
      setenforce 0 >> $logFile 2>&1
      sed -i "s/SELINUX=enforcing/SELINUX=disabled/" "$se_config" >> $logFile 2>&1
    fi
  fi
}

function CompileChecks()
{
  local status_file="/etc/sGPUpt/install-status.txt"
  stat(){
    echo "$1" > "$status_file"
  }
  # Create a file for checking if the compiled qemu was previously installed.
  if [[ ! -e "$status_file" ]]; then
    touch "$status_file"
  fi

  # Compile Spoofed QEMU & EDK2 OVMF
  if [[ ! -e $qemuDir/build/qemu-system-x86_64 ]]; then
    logger info "Starting QEMU compile... please wait."
    stat 0
    QemuCompile
  fi

  if [[ ! -e $edkDir/Build/OvmfX64/RELEASE_GCC5/FV/OVMF_CODE.fd ]]; then
    logger info "Starting EDK2 compile... please wait."
    EDK2Compile
  fi

  # symlink for OVMF
  if [[ ! -e /etc/sGPUpt/OVMF_CODE.fd ]]; then
    ln -s $edkDir/Build/OvmfX64/RELEASE_GCC5/FV/OVMF_CODE.fd /etc/sGPUpt/OVMF_CODE.fd >> $logFile 2>&1
  fi

  # symlink for QEMU
  if [[ ! -e /etc/sGPUpt/qemu-system-x86_64 ]]; then
    ln -s $qemuDir/build/qemu-system-x86_64 /etc/sGPUpt/qemu-system-x86_64 >> $logFile 2>&1
  fi

  if [[ ! -e $qemuDir/build/qemu-system-x86_64 ]] && [[ ! -e $edkDir/Build/OvmfX64/RELEASE_GCC5/FV/OVMF_CODE.fd ]]; then
    logger error "Failed to compile? Check the log file."
  fi

  if (( $(cat "$status_file") == 0 )); then
    logger info "Finished compiling, installing compiled output..."
    cd $qemuDir >> $logFile 2>&1
    make install >> $logFile 2>&1 # may cause an issue ~ host compains about "Host does not support virtualization"
    stat 1
  fi

  vQEMU=$(/etc/sGPUpt/qemu-system-x86_64 --version | head -n 1 | awk '{print $4}')
}

function QemuCompile()
{
  if [[ -e $qemuDir ]]; then
    rm -rf $qemuDir >> $logFile 2>&1
  fi

  mkdir -p $qemuDir >> $logFile 2>&1
  git clone --branch $qemuBranch https://github.com/qemu/qemu.git $qemuDir >> $logFile 2>&1
  cd $qemuDir >> $logFile 2>&1

  # Spoofing edits ~ We should probably add a bit more here...
  sed -i "s/\"BOCHS \"/\"ALASKA\"/"                                                         $qemuDir/include/hw/acpi/aml-build.h
  sed -i "s/\"BXPC    \"/\"ASPC    \"/"                                                     $qemuDir/include/hw/acpi/aml-build.h
  sed -i "s/\"QEMU HARDDISK\"/\"WDC WD10JPVX-22JC3T0\"/"                                    $qemuDir/hw/scsi/scsi-disk.c
  sed -i "s/\"QEMU HARDDISK\"/\"WDC WD10JPVX-22JC3T0\"/"                                    $qemuDir/hw/ide/core.c
  sed -i "s/\"QEMU DVD-ROM\"/\"ASUS DRW 24F1ST\"/"                                          $qemuDir/hw/ide/core.c
  sed -i "s/\"QEMU\"/\"ASUS\"/"                                                             $qemuDir/hw/ide/atapi.c
  sed -i "s/\"QEMU DVD-ROM\"/\"ASUS DRW 24F1ST\"/"                                          $qemuDir/hw/ide/atapi.c
  sed -i "s/\"QEMU PenPartner Tablet\"/\"Wacom Tablet\"/"                                   $qemuDir/hw/usb/dev-wacom.c
  sed -i "s/\"QEMU PenPartner Tablet\"/\"Wacom Tablet\"/"                                   $qemuDir/hw/scsi/scsi-disk.c
  sed -i "s/\"#define DEFAULT_CPU_SPEED 2000\"/\"#define DEFAULT_CPU_SPEED 3400\"/"         $qemuDir/hw/scsi/scsi-disk.c
  sed -i "s/\"KVMKVMKVM\\\\0\\\\0\\\\0\"/\"$CPUBrand\"/"                                    $qemuDir/include/standard-headers/asm-x86/kvm_para.h
  sed -i "s/\"KVMKVMKVM\\\\0\\\\0\\\\0\"/\"$CPUBrand\"/"                                    $qemuDir/target/i386/kvm/kvm.c
  sed -i "s/\"bochs\"/\"AMI\"/"                                                             $qemuDir/block/bochs.c

  ./configure --enable-spice --disable-werror >> $logFile 2>&1
  make -j$(nproc) >> $logFile 2>&1

  chown -R $SUDO_USER:$SUDO_USER $qemuDir >> $logFile 2>&1
}

function EDK2Compile()
{
  if [[ -e $edkDir ]]; then
    rm -rf $edkDir >> $logFile 2>&1
  fi

  mkdir -p $edkDir >> $logFile 2>&1
  cd $edkDir >> $logFile 2>&1

  git clone --branch $edkBranch https://github.com/tianocore/edk2.git $edkDir >> $logFile 2>&1
  git submodule update --init >> $logFile 2>&1

  # Spoofing edits
  sed -i "s/\"EDK II\"/\"American Megatrends\"/"                                            $edkDir/MdeModulePkg/MdeModulePkg.dec
  sed -i "s/\"EDK II\"/\"American Megatrends\"/"                                            $edkDir/ShellPkg/ShellPkg.dec

  make -j$(nproc) -C BaseTools >> $logFile 2>&1
  . edksetup.sh >> $logFile 2>&1
  OvmfPkg/build.sh -p OvmfPkg/OvmfPkgX64.dsc -a X64 -b RELEASE -t GCC5 >> $logFile 2>&1

  chown -R $SUDO_USER:$SUDO_USER $edkDir >> $logFile 2>&1
}

function QuerySysInfo()
{
  # Base CPU Information
  CPUBrand=$(grep -m 1 'vendor_id' /proc/cpuinfo | cut -c13-)
  CPUName=$(grep -m 1 'model name' /proc/cpuinfo | cut -c14-)

  if [[ $CPUBrand == "AuthenticAMD" ]]; then
    SysType="AMD"
  elif [[ $CPUBrand == "GenuineIntel" ]]; then
    SysType="Intel"
  else
    logger error "Failed to find CPU brand."
  fi

  # Core + Thread Pairs
  for (( i=0, u=0; i<$(nproc) / 2; i++ )); do
    PT=$(lscpu -p | tail -n +5 | grep ",,[0-9]*,[0-9]*,$i,[0-9]*" | cut -d"," -f1)

    ((p=1))
    for core in $PT; do
      aCPU[$u]=$(echo $PT | cut -d" " -f$p)
      ((u++, p++))
    done
  done

  # Used for isolation in start.sh & end.sh
  ReservedCPUs="$(echo $PT | tr " " ",")"
  AllCPUs="0-$(($(nproc)-1))"

  # Stop the script if we have more than one GPU in the system
  if (( $(lspci | grep "VGA" | wc -l) > 1 )); then
    logger error "There are too many GPUs in the system!"
  fi

  # Determine which GPU type
  local lsp=$(lspci)
  if [[ $GPUType == "NVIDIA" ]]; then
    GPUVideo=$(<<< "$lsp" grep "NVIDIA" | grep "VGA" | cut -d" " -f1)
    GPUAudio=$(<<< "$lsp" grep "NVIDIA" | grep "Audio" | cut -d" " -f1)
    GPUName=${GREEN}$(glxinfo -B | grep "renderer string" | cut -d":" -f2 | cut -c2- | cut -d"/" -f1)${DEFAULT}
  elif [[ $GPUType == "AMD" ]]; then
    GPUVideo=$(<<< "$lsp" grep "AMD/ATI" | grep "VGA" | cut -d" " -f1)
    GPUAudio=$(<<< "$lsp" grep "AMD/ATI" | grep "Audio" | cut -d" " -f1)
    GPUName=${RED}$(glxinfo -B | grep "renderer string" | cut -d":" -f2 | cut -c2- | cut -d"(" -f1 | head -c -2)${DEFAULT}
  fi

  # Stop the script if we don't have any GPU on the system
  if [[ -z $GPUVideo ]] || [[ -z $GPUAudio ]]; then
    logger error "Couldn't find any GPU on the system..."
  fi

  # If we fail to fill $GPUName
  if [[ -z $GPUName ]]; then
    logger warn "Failed to find GPU name. Do you have drivers installed?"
  fi

  read -p "$(logger info "Is this the correct GPU? [ $GPUName ]") [y/N]: " CHOICE
  if [[ $CHOICE != @("y"|"Y") ]]; then
    logger error "Please report this if your GPU wasn't detected correctly!"
  fi

  # Find all USB Controllers
  aUSB=$(lspci | grep "USB" | awk '{printf $1 " "}' | head -c -1)

  # Stop the script if we don't have any USB on the system
  if [[ -z $aUSB ]]; then
    logger error "Couldn't find any USB controllers on the system..."
  fi

  # CPU topology
  vThread=$(lscpu | grep "Thread(s)" | awk '{print $4}')
  vCPU=$(($(nproc) - $vThread))
  vCore=$(($vCPU / $vThread))

  # Get the hosts total memory to split for the VM
  SysMem=$(free -g | grep -oP '\d+' | head -n 1)
  if [[ $SysMem -gt 120 ]]; then
    vMem="65536"
  elif [[ $SysMem -gt 90 ]]; then
    vMem="49152"
  elif [[ $SysMem -gt 60 ]]; then
    vMem="32768"
  elif [[ $SysMem -gt 30 ]]; then
    vMem="16384"
  elif [[ $SysMem -gt 20 ]]; then
    vMem="12288"
  elif [[ $SysMem -gt 14 ]]; then
    vMem="8192"
  elif [[ $SysMem -gt 10 ]]; then
    vMem="6144"
  else
    vMem="4096"
  fi

  # Convert ID
  cGPUVideo=$(echo $GPUVideo | tr :. _)
  cGPUAudio=$(echo $GPUAudio | tr :. _)

	cat <<- DOC >> $logFile
	["Query Result"]
	{
	  "System Conf":[
	  {
	    "CPU":[
	    {
	      "ID":"$CPUBrand",
	      "Name":"$CPUName",
	      "CPU Pinning": [ "${aCPU[@]}" ]
	    }],

	    "Sys.Memory":"$SysMem",

	    "Isolation":[
	    {
	      "ReservedCPUs":"$ReservedCPUs",
	      "AllCPUs":"$AllCPUs"
	    }],

	    "PCI":[
	    {
	      "GPU Name":"$(<<< $GPUName sed -r "s/\x1B\[([0-9]{1,3}(;[0-9]{1,2};?)?)?[mGK]//g")",
	      "GPU Video":"$GPUVideo",
	      "GPU Audio":"$GPUAudio",
	      "USB IDs": [ ${aUSB[@]} ]
	    }],
	  }],

	  "Virt Conf":[
	  {
	    "vCPUs":"$vCPU",
	    "vCores":"$vCore",
	    "vThreads":"$vThread",
	    "vMem":"$vMem",
	    "Converted GPU Video":"$cGPUVideo",
	    "Converted GPU Audio":"$cGPUAudio",
	    "USB IDs": [ $(echo ${aUSB[@]} | tr :. _) ]
	  }]
	}

	DOC
}

function SetupHooks()
{
  # If hooks aren't installed
  if [[ ! -e /etc/libvirt/hooks/ ]]; then
    CreateHooks
  fi

  # Is this the first time we're creating hooks for this VM?
  if [[ ! -e $pHookVM ]]; then
    logger info "Creating passthrough hooks..."
  else
    logger info "Recreating passthrough hooks..."
  fi

  # Create start.sh & end.sh
  StartScript
  EndScript

  # Allow hooks to be execute
  chmod +x -R $pHookVM >> $logFile 2>&1
}

CreateHooks()
{
  mkdir -p /etc/libvirt/hooks/qemu.d/ >> $logFile 2>&1
  touch    $fHook >> $logFile 2>&1
  chmod +x $fHook >> $logFile 2>&1

  # https://github.com/PassthroughPOST/VFIO-Tools/blob/master/libvirt_hooks/qemu
	cat <<- 'DOC' >> $fHook
	#!/bin/bash
	GUEST_NAME="$1"
	HOOK_NAME="$2"
	STATE_NAME="$3"
	MISC="${@:4}"
	BASEDIR="$(dirname $0)"
	HOOKPATH="$BASEDIR/qemu.d/$GUEST_NAME/$HOOK_NAME/$STATE_NAME"
	set -e
	if [ -f "$HOOKPATH" ] && [ -s "$HOOKPATH" ] && [ -x "$HOOKPATH" ]; then
		eval "$HOOKPATH" "$@"
	elif [ -d "$HOOKPATH" ]; then
		while read file; do
			if [ ! -z "$file" ]; then
			eval "$file" "$@"
			fi
		done <<< "$(find -L "$HOOKPATH" -maxdepth 1 -type f -executable -print;)"
	fi
	DOC
}

function StartScript()
{
  # Create begin hook for VM if it doesn't exist
  if [[ ! -e $pHookVM/prepare/begin/ ]]; then
    mkdir -p $pHookVM/prepare/begin/ >> $logFile 2>&1
    touch    $pHookVM/prepare/begin/start.sh >> $logFile 2>&1
  fi
	> $fHookStart
	cat <<- DOC >> $fHookStart
	#!/bin/bash
	set -x
	systemctl stop display-manager
	for file in /sys/class/vtconsole/*; do"
		if (( \$(grep -c \"frame buffer\" \$file/name) == 1 )); then
			echo 0 > \$file/bind
		fi
	done
	echo efi-framebuffer.0 > /sys/bus/platform/drivers/efi-framebuffer/unbind
	virsh nodedev-detach pci_0000_$cGPUVideo
	virsh nodedev-detach pci_0000_$cGPUAudio
	DOC

	  for usb in ${aUSB[@]}; do
	    echo -e "virsh nodedev-detach pci_0000_$(echo $usb | tr :. _)"
	  done >> $fHookStart

	cat <<- DOC >> $fHookStart

	modprobe vfio-pci
	systemctl set-property --runtime -- user.slice AllowedCPUs=$ReservedCPUs
	systemctl set-property --runtime -- system.slice AllowedCPUs=$ReservedCPUs
	systemctl set-property --runtime -- init.scope AllowedCPUs=$ReservedCPUs
	DOC
}

function EndScript()
{
  # Create release hook for VM if it doesn't exist
  if [[ ! -e $pHookVM/release ]]; then
    mkdir -p $pHookVM/release/end/ >> $logFile 2>&1
    touch    $pHookVM/release/end/stop.sh >> $logFile 2>&1
  fi

	> $fHookEnd
	cat <<- DOC >> $fHookEnd
	#!/bin/bash
	set -x
	virsh nodedev-reattach pci_0000_$cGPUVideo
	virsh nodedev-reattach pci_0000_$cGPUAudio
	DOC

  for usb in ${aUSB[@]}; do
    echo -e "virsh nodedev-reattach pci_0000_$(echo $usb | tr :. _)"
  done >> $fHookEnd

	cat <<- DOC >> $fHookEnd
	systemctl start display-manager
	for file in /sys/class/vtconsole/*; do
			if (( \$(grep -c "frame buffer" \$file/name) == 1 )); then
				echo 1 > \$file/bind
			fi
		done
	systemctl set-property --runtime -- user.slice AllowedCPUs=$AllCPUs
	systemctl set-property --runtime -- system.slice AllowedCPUs=$AllCPUs
	systemctl set-property --runtime -- init.scope AllowedCPUs=$AllCPUs
	DOC
}

function vNetworkCheck()
{
  # If '$netName' doesn't exist then create it!
  if [[ $(virsh net-autostart $netName 2>&1) = *"Network not found"* ]]; then

	> $netPath
	cat <<- DOC >> $netPath
	<network>
		<name>$netName</name>
		<forward mode="nat">
			<nat>
			  <port start="1024" end="65535"/>
		</nat>
	</forward>
	<ip address=192.168.122.1 netmask=255.255.255.0>
		<dhcp>
		  <range start=192.168.122.2 end=192.168.122.254/>
		</dhcp>
		</ip>
	</network>
	DOC

    virsh net-define $netPath >> $logFile 2>&1
    rm $netPath >> $logFile 2>&1

    logger info "Network manually created"
  fi

  # set autostart on network '$netName' in case it wasn't already on for some reason
  if [[ $(virsh net-info $netName | grep "Autostart" | awk '{print $2}') == "no" ]]; then
    virsh net-autostart $netName >> $logFile 2>&1
  fi

  # start network if it isn't active
  if [[ $(virsh net-info $netName | grep "Active" | awk '{print $2}') == "no" ]]; then
    virsh net-start $netName >> $logFile 2>&1
  fi
}

function SetupLibvirt()
{
  # If group doesn't exist then create it
  if [[ -z $(getent group libvirt) ]]; then
    groupadd libvirt >> $logFile 2>&1
    logger info "Created libvirt group"
  fi

  # If either user isn't in the group then add all of them again
  if [[ -z $(groups $SUDO_USER | grep libvirt | grep kvm | grep input) ]]; then
    usermod -aG libvirt,kvm,input $SUDO_USER >> $logFile 2>&1
    logger info "Added user '$SUDO_USER' to groups 'libvirt,kvm,input'"
  fi

  # Allow users in group libvirt to use virt-manager /etc/libvirt/libvirtd.conf
  if [[ $(grep "unix_sock_group = \"libvirt\"" /etc/libvirt/libvirtd.conf) != "unix_sock_group = \"libvirt\"" ]]; then
    sed -i "s/#unix_sock_group = \"libvirt\"/unix_sock_group = \"libvirt\"/" /etc/libvirt/libvirtd.conf
  fi

  if [[ $(grep "unix_sock_rw_perms = \"0770\"" /etc/libvirt/libvirtd.conf) != "unix_sock_rw_perms = \"0770\"" ]]; then
    sed -i "s/#unix_sock_rw_perms = \"0770\"/unix_sock_rw_perms = \"0770\"/" /etc/libvirt/libvirtd.conf
  fi

  # Kill virt-manager because it shouldn't opened during the install
  if [[ -n $(pgrep -x "virt-manager") ]]; then
    killall virt-manager
    #echo -e "~ [${PURPLE}sGPUpt${DEFAULT}] ${RED}Killed virt-manager${DEFAULT}"
  fi

  # Restart or enable libvirtd
  if [[ -n $(pgrep -x "libvirtd") ]]; then
    if [[ -e /run/systemd/system ]]; then
      systemctl restart libvirtd.service >> $logFile 2>&1
    else
      rc-service libvirtd.service restart >> $logFile 2>&1
    fi
  else
    if [[ -e /run/systemd/system ]]; then
      systemctl enable --now libvirtd.service >> $logFile 2>&1
    else
      rc-update add libvirtd.service default >> $logFile 2>&1
      rc-service libvirtd.service start >> $logFile 2>&1
    fi
  fi

  vNetworkCheck
}

function CreateVM()
{
  # Overwrite protection for existing VM configurations
  if [[ -e /etc/libvirt/qemu/$VMName.xml ]]; then
    logger info "sGPUpt Will not overwrite an existing VM Config!"
    return
  fi

  # If dir doesn't exist then create it
  if [[ ! -e $DiskPath ]]; then
    mkdir -p $DiskPath >> $logFile 2>&1
  fi

  # Disk img doesn't exist then create it
  if [[ ! -e $DiskPath/$VMName.qcow2 ]]; then
    read -p "$(logger info "Do you want to create a drive named ${VMName}${DEFAULT}? [y/N]: ")" CHOICE
<<<<<<< HEAD
    case $CHOICE in
	    y|Y) HandleDisk 
		 disk_pretty=" Disk: \"$DiskSize\", "
		 ;;
	    ""|N) disk_pretty=" "
    esac
=======
    if [[ $CHOICE == @("y"|"Y") ]]; then
      HandleDisk
    else
      DiskSize=$DefaultDiskSize
    fi
  else
	  read -p "$(logger info "Do you want to overwrite a drive named ${VMName}? [y/N]: ")" CHOICE
    if [[ $CHOICE == @("y"|"Y") ]]; then
      HandleDisk
    else
      DiskSize=$DefaultDiskSize
    fi
>>>>>>> 3ff13278
  fi

  case $SysType in
    AMD)    CPUFeatures="hv_vendor_id=AuthenticAMD,-x2apic,+svm,+invtsc,+topoext" ;;
    Intel)  CPUFeatures="hv_vendor_id=GenuineIntel,-x2apic,+vmx" ;;
  esac

  OVMF_CODE="/etc/sGPUpt/OVMF_CODE.fd"
  OVMF_VARS="/var/lib/libvirt/qemu/nvram/${VMName}_VARS.fd"
  Emulator="/etc/sGPUpt/qemu-system-x86_64"
  cp $edkDir/Build/OvmfX64/RELEASE_GCC5/FV/OVMF_VARS.fd $OVMF_VARS

  logger info "Creating VM [ Type:\"$SysType\", Name:\"$VMName\", vCPU:\"$vCPU\", Mem:\"$vMem"\M"\",${disk_pretty}QEMU-V:\"$vQEMU\" ]"

  virt-install \
  --connect qemu:///system \
  --noreboot \
  --noautoconsole \
  --name $VMName \
  --memory $vMem \
  --vcpus $vCPU \
  --osinfo win10 \
  --cpu host-model,topology.dies=1,topology.sockets=1,topology.cores=$vCore,topology.threads=$vThread,check=none \
  --clock rtc_present=no,pit_present=no,hpet_present=no,kvmclock_present=no,hypervclock_present=yes,timer5.name=tsc,timer5.present=yes,timer5.mode=native \
  --boot loader.readonly=yes,loader.type=pflash,loader=$OVMF_CODE \
  --boot nvram=$OVMF_VARS \
  --boot emulator=$Emulator \
  --boot cdrom,hd,menu=on \
  --feature vmport.state=off \
  --disk device=cdrom,path=$ISOPath/virtio-win.iso \
  --import \
  --network type=network,source=$netName,model=virtio \
  --sound none \
  --console none \
  --graphics none \
  --controller type=usb,model=none \
  --memballoon model=none \
  --tpm model=tpm-crb,type=emulator,version=2.0 \
  --host-device="pci_0000_$cGPUVideo" \
  --host-device="pci_0000_$cGPUAudio" \
  --qemu-commandline="-cpu" \
  --qemu-commandline="host,hv_time,hv_relaxed,hv_vapic,hv_spinlocks=8191,hv_vpindex,hv_reset,hv_synic,hv_stimer,hv_frequencies,hv_reenlightenment,hv_tlbflush,hv_ipi,kvm=off,kvm-hint-dedicated=on,-hypervisor,$CPUFeatures" \
  >> $logFile 2>&1

  if [[ $includeDrive == "1" ]]; then
    virt-xml $VMName --add-device --disk path=$DiskPath/$VMName.qcow2,bus=virtio,cache=none,discard=ignore,format=qcow2,bus=sata >> $logFile 2>&1
  fi

  # VM edits
  InsertSpoofedBoard
  InsertCPUPinning
  InsertUSB

  logger success "Finished creating $VMName!"
}

function HandleDisk()
{
  read -p "$(logger info "Size of disk? [GB]: ")" DiskSize
  if [[ ! $DiskSize =~ ^[0-9]+$ ]] || (( $DiskSize < 1 )); then
    DiskSize=$DefaultDiskSize
  fi

  qemu-img create -f qcow2 $DiskPath/$VMName.qcow2 ${DiskSize}G >> $logFile 2>&1
  chown $SUDO_USER:$groupName $DiskPath/$VMName.qcow2 >> $logFile 2>&1
  includeDrive="1"
}

function InsertSpoofedBoard()
{
  ASUSMotherboards

  logger info "Spoofing motherboard"

  virt-xml $VMName --add-device --sysinfo bios.vendor="$BIOSVendor",bios.version="$BIOSRandVersion",bios.date="$BIOSDate",bios.release="$BIOSRandRelease" >> $logFile 2>&1
  virt-xml $VMName --add-device --sysinfo system.manufacturer="$SystemManufacturer",system.product="$SystemProduct",system.version="$SystemVersion",system.serial="$SystemRandSerial",system.uuid="$SystemUUID",system.sku="$SystemSku",system.family="$SystemFamily" >> $logFile 2>&1
  virt-xml $VMName --add-device --sysinfo baseBoard.manufacturer="$BaseBoardManufacturer",baseBoard.product="$BaseBoardProduct",baseBoard.version="$BaseBoardVersion",baseBoard.serial="$BaseBoardRandSerial",baseBoard.asset="$BaseBoardAsset",baseBoard.location="$BaseBoardLocation" >> $logFile 2>&1
  virt-xml $VMName --add-device --sysinfo chassis.manufacturer="$ChassisManufacturer",chassis.version="$ChassisVersion",chassis.serial="$ChassisSerial",chassis.asset="$ChassisAsset",chassis.sku="$ChassisSku" >> $logFile 2>&1
  virt-xml $VMName --add-device --sysinfo oemStrings.entry0="$oemStrings0",oemStrings.entry1="$oemStrings1" >> $logFile 2>&1
}

function InsertCPUPinning()
{
  logger info "Adding CPU Pinning for [ $CPUName ]..."
  for (( i=0; i<$vCPU; i++ )); do
    virt-xml $VMName --edit --cputune="vcpupin$i.vcpu=$i,vcpupin$i.cpuset=${aCPU[$i]}" >> $logFile 2>&1
  done
}

function InsertUSB()
{
  logger info "Adding all USB Controllers...."
  for usb in ${aUSB[@]}; do
    virt-xml $VMName --add-device --host-device="pci_0000_$(echo $usb | tr :. _)" >> $logFile 2>&1
  done
}

function ASUSMotherboards()
{
  ASUSBoards=(
  "TUF GAMING X570-PRO WIFI II"
  "TUF GAMING X570-PLUS (WI-FI)"
  "TUF GAMING X570-PLUS"
  "PRIME X570-PRO"
  "PRIME X570-PRO/CSM"
  "PRIME X570-P"
  "PRIME X570-P/CSM"
  "ROG CROSSHAIR VIII EXTREME"
  "ROG CROSSHAIR VIII DARK HERO"
  "ROG CROSSHAIR VIII FORMULA"
  "ROG CROSSHAIR VIII HERO (WI-FI)"
  "ROG CROSSHAIR VIII HERO"
  "ROG CROSSHAIR VIII IMPACT"
  "ROG STRIX X570-E GAMING WIFI II"
  "ROG STRIX X570-E GAMING"
  "ROG STRIX X570-F GAMING"
  "ROG STRIX X570-I GAMING"
  "PROART X570-CREATOR WIFI"
  "PRO WS X570-ACE"
  )

  BIOSVendor="American Megatrends Inc."
  BIOSDate=$(shuf -i 1-12 -n 1)/$(shuf -i 1-31 -n 1)/$(shuf -i 2015-2023 -n 1)
  BIOSRandVersion=$(shuf -i 3200-4600 -n 1)
  BIOSRandRelease=$(shuf -i 1-6 -n 1).$((15 * $(shuf -i 1-6 -n 1)))

  SystemUUID=$(virsh domuuid $VMName)
  SystemManufacturer="System manufacturer"
  SystemProduct="System Product Name"
  SystemVersion="System Version"
  SystemRandSerial=$(shuf -i 2000000000000-3000000000000 -n 1)
  SystemSku="SKU"
  SystemFamily="To be filled by O.E.M."

  BaseBoardManufacturer="ASUSTeK COMPUTER INC."
  BaseBoardProduct=${ASUSBoards[$(shuf -i 0-$((${#ASUSBoards[@]} - 1)) -n 1)]}
  BaseBoardVersion="Rev X.0x"
  BaseBoardRandSerial=$(shuf -i 200000000000000-300000000000000 -n 1)
  BaseBoardAsset="Default string"
  BaseBoardLocation="Default string"

  ChassisManufacturer="Default string"
  ChassisVersion="Default string"
  ChassisSerial="Default string"
  ChassisAsset="Default string"
  ChassisSku="Default string"

  oemStrings0="Default string"
  oemStrings1="TEQUILA"
}

main<|MERGE_RESOLUTION|>--- conflicted
+++ resolved
@@ -763,29 +763,17 @@
 
   # Disk img doesn't exist then create it
   if [[ ! -e $DiskPath/$VMName.qcow2 ]]; then
-    read -p "$(logger info "Do you want to create a drive named ${VMName}${DEFAULT}? [y/N]: ")" CHOICE
-<<<<<<< HEAD
-    case $CHOICE in
-	    y|Y) HandleDisk 
-		 disk_pretty=" Disk: \"$DiskSize\", "
-		 ;;
-	    ""|N) disk_pretty=" "
-    esac
-=======
-    if [[ $CHOICE == @("y"|"Y") ]]; then
-      HandleDisk
-    else
-      DiskSize=$DefaultDiskSize
-    fi
-  else
-	  read -p "$(logger info "Do you want to overwrite a drive named ${VMName}? [y/N]: ")" CHOICE
-    if [[ $CHOICE == @("y"|"Y") ]]; then
-      HandleDisk
-    else
-      DiskSize=$DefaultDiskSize
-    fi
->>>>>>> 3ff13278
-  fi
+    read -p "$(logger info "Do you want to create a drive named ${VMName}? [y/N]: ")" CHOICE
+  else 
+    read -p "$(logger info "The drive ${VMName} already exists. Overwrite it? [y/N]: ")" CHOICE
+  fi
+
+  case $CHOICE in
+    y|Y) HandleDisk 
+      disk_pretty=" Disk: \"$DiskSize\", "
+      ;;
+    ""|N) disk_pretty=" "
+  esac
 
   case $SysType in
     AMD)    CPUFeatures="hv_vendor_id=AuthenticAMD,-x2apic,+svm,+invtsc,+topoext" ;;
